import gymnasium
import math
import numpy as np
from typing import Optional
from gymnasium import spaces
from gym_footsteps_planning.footsteps_simulator.simulator import Simulator as FootstepsSimulator
from gym_footsteps_planning.footsteps_simulator import transform as tr


class FootstepsPlanningEnv(gymnasium.Env):
    metadata = {"render_modes": ["human"], "render_fps": 30}

    def __init__(
        self, options: Optional[dict] = None, train: bool = False, visualize: bool = False, render_mode: str = "none"
    ):
        self.options = {
            # Maximum steps
            "max_dx_forward": 0.08,  # [m]
            "max_dx_backward": 0.03,  # [m]
            "max_dy": 0.04,  # [m]
            "max_dtheta": np.deg2rad(20),  # [rad]
            # Target tolerance
            "tolerance_distance": 0.2,  # [m]
            "tolerance_angle": float('inf'),  # [rad]
            # Do we include collisions with the ball?
            "has_obstacle": False,
            "obstacle_max_radius": 0.25,  # [m]
            "obstacle_radius": None,  # [m]
            "obstacle_position": np.array([0, 0], dtype=np.float32),  # [m,m]
            # Which foot is targeted (any, left or right)
            "foot": "any",
            # Foot geometry
            "foot_length": 0.14,  # [m]
            "foot_width": 0.08,  # [m]
            "feet_spacing": 0.15,  # [m]
            # Add reward shaping term
            "shaped": True,
            # If True, the goal will be sampled in a 4x4m area, else it will be fixed at (0,0)
            "multi_goal": False,
            "start_support_foot": np.array([0,0,0], dtype=np.float32),
            "target_support_foot": np.array([8,6,0], dtype=np.float32),
            "panjang": 8, # [m]
            "lebar": 6, # [m]
            "home": np.array([0,0,0], dtype=np.float32),
        }
        self.options.update(options or {})

        # Render mode
        self.visualize: bool = visualize
        self.render_mode: str = render_mode

        self.simulator: FootstepsSimulator = FootstepsSimulator()
        self.simulator.feet_spacing = self.options["feet_spacing"]
        self.simulator.foot_length = self.options["foot_length"]
        self.simulator.foot_width = self.options["foot_width"]
        self.panjang = self.options["panjang"]
        self.lebar = self.options["lebar"]

        # Maximum speed in each dimension
        self.min_step = np.array(
            [-self.options["max_dx_backward"], -self.options["max_dy"], -self.options["max_dtheta"]], dtype=np.float32
        )
        self.max_step = np.array(
            [self.options["max_dx_forward"], self.options["max_dy"], self.options["max_dtheta"]], dtype=np.float32
        )

        # Action space is target step size (dx, dy, dtheta)
        # To keep 0 as "not moving", we use maxStep instead of maxBackwardStep,
        # but the speed is clipped when stepping
        self.action_high = np.array(
            [self.options["max_dx_forward"], self.options["max_dy"], self.options["max_dtheta"]], dtype=np.float32
        )
        self.action_low = -self.action_high

        self.action_space = spaces.Box(self.action_low, self.action_high)

        # State is position and orientation, here limited in a √(2*4²)x√(2*4²)m area arround the support foot
        # and the current step size
        # - x target support foot position in the frame of the foot
        # - y target support foot position in the frame of the foot
        # - cos(theta) target support foot orientation in the frame of the foot
        # - sin(theta) target support foot orientation in the frame of the foot
        # - is the current foot the target foot ?
        # - x obstacle position in the frame of the foot
        # - y obstacle position in the frame of the foot
        # - the obstacle radius
        max_diag_env = np.sqrt(self.panjang**4 + self.lebar**4)
        self.state_low_goal = np.array(
            [-max_diag_env, -max_diag_env, -1, -1, 0, -max_diag_env, -max_diag_env, 0], dtype=np.float32
        )
        self.state_high_goal = np.array(
            [max_diag_env, max_diag_env, 1, 1, 1, max_diag_env, max_diag_env, self.options["obstacle_max_radius"]],
            dtype=np.float32,
        )

        self.observation_space = spaces.Box(self.state_low_goal, self.state_high_goal)

        self.reset(seed=0)

    def get_observation(self) -> np.ndarray:
        """
        Builds an observation from the current internal state
        """
        T_support_world = tr.frame_inv(tr.frame(*self.simulator.support_pose()))

        T_support_target = T_support_world @ tr.frame(*self.target_foot_pose)
        support_target = np.array(
            [
                T_support_target[0, 2],  # x
                T_support_target[1, 2],  # y
                T_support_target[0, 0],  # cos(theta)
                T_support_target[1, 0],  # sin(theta)
            ],
            dtype=np.float32,
        )

        if self.options["has_obstacle"]:
            self.support_obstacle = tr.apply(T_support_world, self.options["obstacle_position"])

        # Define if the target foot is the right one
        is_target_foot = 1 if (self.simulator.support_foot == self.target_support_foot) else 0

        # Handling symmetry
        if self.simulator.support_foot == "left":
            # Invert the target foot position and orientation for the other foot
            support_target[1] = -support_target[1]
            support_target[3] = -support_target[3]

            # Invert the obstacle position for the other foot if there is one
            if self.options["has_obstacle"]:
                self.support_obstacle[1] = -self.support_obstacle[1]

        # state = [
        #     *support_target,
        #     is_target_foot,
        # ] + ([*self.support_obstacle, self.obstacle_radius] if self.options["has_obstacle"] else [0, 0, 0])

        state = np.array(
            [
                *support_target,
                is_target_foot,
            ]
            + ([*self.support_obstacle, self.obstacle_radius] if self.options["has_obstacle"] else [0, 0, 0]),
            dtype=np.float32,
        )

        state = np.array(state, dtype=np.float32)

        return state

    def ellipsoid_clip(self, step: np.ndarray) -> np.ndarray:
        """
        Applying a rescale of the order in an "ellipsoid" manner. This transforms the target step to
        a point in a space where it should lie on a sphere, ensure its norm is not high than 1 and takes
        it back to the original scale.
        """
        factor = np.array(
            [
                self.options["max_dx_forward"] if step[0] >= 0 else self.options["max_dx_backward"],
                self.options["max_dy"],
                self.options["max_dtheta"],
            ],
            dtype=np.float32,
        )
        clipped_step = step / factor

        # In this space, the step norm should be <= 1
        norm = np.linalg.norm(clipped_step)
        if norm > 1:
            clipped_step /= norm

        return clipped_step * factor

    def step(self, action):
        """
        One step of the environment. Takes one step, checks for collisions and reached conditions.
        """
        if self.simulator.support_foot == "left":
            action[1] = -action[1]
            action[2] = -action[2]

        # Making sure action is clipped by its bounds
        step = np.clip(action, self.action_low, self.action_high)

        # Clipping the step
        clipped_step = self.ellipsoid_clip(step)

        # Taking the step in the simulator
        self.simulator.step(*clipped_step)

        # Retrieve the observation
        state = self.get_observation()

        # Distance between the achieved and desired goal

        distance = np.linalg.norm(state[:2])
        target_theta = self.target_foot_pose[2]
        theta_error = np.arccos(np.clip(np.dot(state[2:4], np.array([1, 0])), -1.0, 1.0), dtype=np.float32)

        is_desired_foot = state[4] == 1

        # Do we collide the target area ? (checking all the feet corners)
        in_obstacle = False
        if self.options["has_obstacle"]:
            support_obstacle = state[-3:-1]
            obstacle_radius = state[-1]

        if self.options["has_obstacle"]:
            for sx in [-1, 1]:
                for sy in [-1, 1]:
                    # One of the corners of feet is walking in the forbidden area, punishing this with negative reward
                    P_corner_foot = np.array(
                        [sx * self.simulator.foot_length / 2, sy * self.simulator.foot_width / 2], dtype=np.float32
                    )

                    if np.linalg.norm(P_corner_foot - support_obstacle) < obstacle_radius:
                        in_obstacle = True

        if distance < self.options["tolerance_distance"] and theta_error < self.options["tolerance_angle"] and is_desired_foot:
            # We reached the goal
            reward = 0
            terminated = True
        else:
            # We did not reach the goal, -10 if we are walking in obstacle, -1 else
            reward = -10 if in_obstacle else -1
            terminated = False

            # Reward shaping if needed
            if self.options["shaped"]:
                reward -= (distance + theta_error / 2.0) * 1e-1

        if self.visualize:
            self.do_render()

        return state, reward, terminated, False, {"Foot Coord":self.simulator.support_pose(), "Support Foot": self.simulator.support_foot}

    def reset(self, seed: int | None = None, options: Optional[dict] = None):
        """
        Resets the environment to a given foot pose and support foot
        """
        # Seeding the environment
        super().reset(seed=seed)
        options = options or {}

        # Getting the options
        start_foot_pose = options.get("start_foot_pose", None)
        start_support_foot = options.get("start_support_foot", None)
        self.target_foot_pose = options.get("target_foot_pose", None)
        self.target_support_foot = options.get("target_support_foot", None)
        self.obstacle_radius = options.get("obstacle_radius", None)
        self.home = self.options["home"]

        # Choosing obstacle radius and position
        if self.options["has_obstacle"]:
            if self.options["obstacle_radius"] is not None and self.obstacle_radius is None:
                self.obstacle_radius = self.options["obstacle_radius"]
            elif self.obstacle_radius is None:
                self.obstacle_radius = self.np_random.uniform(0, self.options["obstacle_max_radius"])

            self.simulator.clear_obstacles()
            self.simulator.add_obstacle(self.options["obstacle_position"], self.obstacle_radius)

        # Choosing starting foot
        if start_support_foot is None:
            start_support_foot = "left" if (self.np_random.uniform(0, 1) > 0.5) else "right"

        # Choosing target foot
        if self.target_support_foot is None:
            if self.options["foot"] != "any":
                self.target_support_foot = self.options["foot"]
            else:
                self.target_support_foot = "left" if (self.np_random.uniform(0, 1) > 0.5) else "right"

        # Sampling starting position and orientation
        if start_foot_pose is None:
            start_foot_pose = self.np_random.uniform([-2, -2, -math.pi], [2, 2, math.pi])

        # Initializing the simulator
        self.simulator.init(*start_foot_pose,*self.home, start_support_foot)

        if self.target_foot_pose is None:
            if self.options["multi_goal"]:
                self.target_foot_pose = self.np_random.uniform([-2, -2, -math.pi], [2, 2, math.pi])
            else:
                self.target_foot_pose = np.array([0, 0, 0], dtype=np.float32)

        self.simulator.set_desired_goal(*self.target_foot_pose, self.target_support_foot)

        return self.get_observation(), {}

    def render(self):
        """
        Renders the footsteps
        """
        self.visualize = True

    def do_render(self):
        self.simulator.render()

    def add_checkpoints(self, checkpoints: list):
        for checkpoint in checkpoints:
            self.simulator.add_checkpoint(checkpoint[0], checkpoint[1])

    def add_obstacles(self, obstacles: list):
        for obstacle in obstacles:
<<<<<<< HEAD
            self.simulator.add_obstacle(np.array(obstacle), 0.25)
=======
            self.simulator.add_obstacle(obstacle[0], obstacle[1])

>>>>>>> a1707b92
<|MERGE_RESOLUTION|>--- conflicted
+++ resolved
@@ -1,311 +1,306 @@
-import gymnasium
-import math
-import numpy as np
-from typing import Optional
-from gymnasium import spaces
-from gym_footsteps_planning.footsteps_simulator.simulator import Simulator as FootstepsSimulator
-from gym_footsteps_planning.footsteps_simulator import transform as tr
-
-
-class FootstepsPlanningEnv(gymnasium.Env):
-    metadata = {"render_modes": ["human"], "render_fps": 30}
-
-    def __init__(
-        self, options: Optional[dict] = None, train: bool = False, visualize: bool = False, render_mode: str = "none"
-    ):
-        self.options = {
-            # Maximum steps
-            "max_dx_forward": 0.08,  # [m]
-            "max_dx_backward": 0.03,  # [m]
-            "max_dy": 0.04,  # [m]
-            "max_dtheta": np.deg2rad(20),  # [rad]
-            # Target tolerance
-            "tolerance_distance": 0.2,  # [m]
-            "tolerance_angle": float('inf'),  # [rad]
-            # Do we include collisions with the ball?
-            "has_obstacle": False,
-            "obstacle_max_radius": 0.25,  # [m]
-            "obstacle_radius": None,  # [m]
-            "obstacle_position": np.array([0, 0], dtype=np.float32),  # [m,m]
-            # Which foot is targeted (any, left or right)
-            "foot": "any",
-            # Foot geometry
-            "foot_length": 0.14,  # [m]
-            "foot_width": 0.08,  # [m]
-            "feet_spacing": 0.15,  # [m]
-            # Add reward shaping term
-            "shaped": True,
-            # If True, the goal will be sampled in a 4x4m area, else it will be fixed at (0,0)
-            "multi_goal": False,
-            "start_support_foot": np.array([0,0,0], dtype=np.float32),
-            "target_support_foot": np.array([8,6,0], dtype=np.float32),
-            "panjang": 8, # [m]
-            "lebar": 6, # [m]
-            "home": np.array([0,0,0], dtype=np.float32),
-        }
-        self.options.update(options or {})
-
-        # Render mode
-        self.visualize: bool = visualize
-        self.render_mode: str = render_mode
-
-        self.simulator: FootstepsSimulator = FootstepsSimulator()
-        self.simulator.feet_spacing = self.options["feet_spacing"]
-        self.simulator.foot_length = self.options["foot_length"]
-        self.simulator.foot_width = self.options["foot_width"]
-        self.panjang = self.options["panjang"]
-        self.lebar = self.options["lebar"]
-
-        # Maximum speed in each dimension
-        self.min_step = np.array(
-            [-self.options["max_dx_backward"], -self.options["max_dy"], -self.options["max_dtheta"]], dtype=np.float32
-        )
-        self.max_step = np.array(
-            [self.options["max_dx_forward"], self.options["max_dy"], self.options["max_dtheta"]], dtype=np.float32
-        )
-
-        # Action space is target step size (dx, dy, dtheta)
-        # To keep 0 as "not moving", we use maxStep instead of maxBackwardStep,
-        # but the speed is clipped when stepping
-        self.action_high = np.array(
-            [self.options["max_dx_forward"], self.options["max_dy"], self.options["max_dtheta"]], dtype=np.float32
-        )
-        self.action_low = -self.action_high
-
-        self.action_space = spaces.Box(self.action_low, self.action_high)
-
-        # State is position and orientation, here limited in a √(2*4²)x√(2*4²)m area arround the support foot
-        # and the current step size
-        # - x target support foot position in the frame of the foot
-        # - y target support foot position in the frame of the foot
-        # - cos(theta) target support foot orientation in the frame of the foot
-        # - sin(theta) target support foot orientation in the frame of the foot
-        # - is the current foot the target foot ?
-        # - x obstacle position in the frame of the foot
-        # - y obstacle position in the frame of the foot
-        # - the obstacle radius
-        max_diag_env = np.sqrt(self.panjang**4 + self.lebar**4)
-        self.state_low_goal = np.array(
-            [-max_diag_env, -max_diag_env, -1, -1, 0, -max_diag_env, -max_diag_env, 0], dtype=np.float32
-        )
-        self.state_high_goal = np.array(
-            [max_diag_env, max_diag_env, 1, 1, 1, max_diag_env, max_diag_env, self.options["obstacle_max_radius"]],
-            dtype=np.float32,
-        )
-
-        self.observation_space = spaces.Box(self.state_low_goal, self.state_high_goal)
-
-        self.reset(seed=0)
-
-    def get_observation(self) -> np.ndarray:
-        """
-        Builds an observation from the current internal state
-        """
-        T_support_world = tr.frame_inv(tr.frame(*self.simulator.support_pose()))
-
-        T_support_target = T_support_world @ tr.frame(*self.target_foot_pose)
-        support_target = np.array(
-            [
-                T_support_target[0, 2],  # x
-                T_support_target[1, 2],  # y
-                T_support_target[0, 0],  # cos(theta)
-                T_support_target[1, 0],  # sin(theta)
-            ],
-            dtype=np.float32,
-        )
-
-        if self.options["has_obstacle"]:
-            self.support_obstacle = tr.apply(T_support_world, self.options["obstacle_position"])
-
-        # Define if the target foot is the right one
-        is_target_foot = 1 if (self.simulator.support_foot == self.target_support_foot) else 0
-
-        # Handling symmetry
-        if self.simulator.support_foot == "left":
-            # Invert the target foot position and orientation for the other foot
-            support_target[1] = -support_target[1]
-            support_target[3] = -support_target[3]
-
-            # Invert the obstacle position for the other foot if there is one
-            if self.options["has_obstacle"]:
-                self.support_obstacle[1] = -self.support_obstacle[1]
-
-        # state = [
-        #     *support_target,
-        #     is_target_foot,
-        # ] + ([*self.support_obstacle, self.obstacle_radius] if self.options["has_obstacle"] else [0, 0, 0])
-
-        state = np.array(
-            [
-                *support_target,
-                is_target_foot,
-            ]
-            + ([*self.support_obstacle, self.obstacle_radius] if self.options["has_obstacle"] else [0, 0, 0]),
-            dtype=np.float32,
-        )
-
-        state = np.array(state, dtype=np.float32)
-
-        return state
-
-    def ellipsoid_clip(self, step: np.ndarray) -> np.ndarray:
-        """
-        Applying a rescale of the order in an "ellipsoid" manner. This transforms the target step to
-        a point in a space where it should lie on a sphere, ensure its norm is not high than 1 and takes
-        it back to the original scale.
-        """
-        factor = np.array(
-            [
-                self.options["max_dx_forward"] if step[0] >= 0 else self.options["max_dx_backward"],
-                self.options["max_dy"],
-                self.options["max_dtheta"],
-            ],
-            dtype=np.float32,
-        )
-        clipped_step = step / factor
-
-        # In this space, the step norm should be <= 1
-        norm = np.linalg.norm(clipped_step)
-        if norm > 1:
-            clipped_step /= norm
-
-        return clipped_step * factor
-
-    def step(self, action):
-        """
-        One step of the environment. Takes one step, checks for collisions and reached conditions.
-        """
-        if self.simulator.support_foot == "left":
-            action[1] = -action[1]
-            action[2] = -action[2]
-
-        # Making sure action is clipped by its bounds
-        step = np.clip(action, self.action_low, self.action_high)
-
-        # Clipping the step
-        clipped_step = self.ellipsoid_clip(step)
-
-        # Taking the step in the simulator
-        self.simulator.step(*clipped_step)
-
-        # Retrieve the observation
-        state = self.get_observation()
-
-        # Distance between the achieved and desired goal
-
-        distance = np.linalg.norm(state[:2])
-        target_theta = self.target_foot_pose[2]
-        theta_error = np.arccos(np.clip(np.dot(state[2:4], np.array([1, 0])), -1.0, 1.0), dtype=np.float32)
-
-        is_desired_foot = state[4] == 1
-
-        # Do we collide the target area ? (checking all the feet corners)
-        in_obstacle = False
-        if self.options["has_obstacle"]:
-            support_obstacle = state[-3:-1]
-            obstacle_radius = state[-1]
-
-        if self.options["has_obstacle"]:
-            for sx in [-1, 1]:
-                for sy in [-1, 1]:
-                    # One of the corners of feet is walking in the forbidden area, punishing this with negative reward
-                    P_corner_foot = np.array(
-                        [sx * self.simulator.foot_length / 2, sy * self.simulator.foot_width / 2], dtype=np.float32
-                    )
-
-                    if np.linalg.norm(P_corner_foot - support_obstacle) < obstacle_radius:
-                        in_obstacle = True
-
-        if distance < self.options["tolerance_distance"] and theta_error < self.options["tolerance_angle"] and is_desired_foot:
-            # We reached the goal
-            reward = 0
-            terminated = True
-        else:
-            # We did not reach the goal, -10 if we are walking in obstacle, -1 else
-            reward = -10 if in_obstacle else -1
-            terminated = False
-
-            # Reward shaping if needed
-            if self.options["shaped"]:
-                reward -= (distance + theta_error / 2.0) * 1e-1
-
-        if self.visualize:
-            self.do_render()
-
-        return state, reward, terminated, False, {"Foot Coord":self.simulator.support_pose(), "Support Foot": self.simulator.support_foot}
-
-    def reset(self, seed: int | None = None, options: Optional[dict] = None):
-        """
-        Resets the environment to a given foot pose and support foot
-        """
-        # Seeding the environment
-        super().reset(seed=seed)
-        options = options or {}
-
-        # Getting the options
-        start_foot_pose = options.get("start_foot_pose", None)
-        start_support_foot = options.get("start_support_foot", None)
-        self.target_foot_pose = options.get("target_foot_pose", None)
-        self.target_support_foot = options.get("target_support_foot", None)
-        self.obstacle_radius = options.get("obstacle_radius", None)
-        self.home = self.options["home"]
-
-        # Choosing obstacle radius and position
-        if self.options["has_obstacle"]:
-            if self.options["obstacle_radius"] is not None and self.obstacle_radius is None:
-                self.obstacle_radius = self.options["obstacle_radius"]
-            elif self.obstacle_radius is None:
-                self.obstacle_radius = self.np_random.uniform(0, self.options["obstacle_max_radius"])
-
-            self.simulator.clear_obstacles()
-            self.simulator.add_obstacle(self.options["obstacle_position"], self.obstacle_radius)
-
-        # Choosing starting foot
-        if start_support_foot is None:
-            start_support_foot = "left" if (self.np_random.uniform(0, 1) > 0.5) else "right"
-
-        # Choosing target foot
-        if self.target_support_foot is None:
-            if self.options["foot"] != "any":
-                self.target_support_foot = self.options["foot"]
-            else:
-                self.target_support_foot = "left" if (self.np_random.uniform(0, 1) > 0.5) else "right"
-
-        # Sampling starting position and orientation
-        if start_foot_pose is None:
-            start_foot_pose = self.np_random.uniform([-2, -2, -math.pi], [2, 2, math.pi])
-
-        # Initializing the simulator
-        self.simulator.init(*start_foot_pose,*self.home, start_support_foot)
-
-        if self.target_foot_pose is None:
-            if self.options["multi_goal"]:
-                self.target_foot_pose = self.np_random.uniform([-2, -2, -math.pi], [2, 2, math.pi])
-            else:
-                self.target_foot_pose = np.array([0, 0, 0], dtype=np.float32)
-
-        self.simulator.set_desired_goal(*self.target_foot_pose, self.target_support_foot)
-
-        return self.get_observation(), {}
-
-    def render(self):
-        """
-        Renders the footsteps
-        """
-        self.visualize = True
-
-    def do_render(self):
-        self.simulator.render()
-
-    def add_checkpoints(self, checkpoints: list):
-        for checkpoint in checkpoints:
-            self.simulator.add_checkpoint(checkpoint[0], checkpoint[1])
-
-    def add_obstacles(self, obstacles: list):
-        for obstacle in obstacles:
-<<<<<<< HEAD
-            self.simulator.add_obstacle(np.array(obstacle), 0.25)
-=======
-            self.simulator.add_obstacle(obstacle[0], obstacle[1])
-
->>>>>>> a1707b92
+import gymnasium
+import math
+import numpy as np
+from typing import Optional
+from gymnasium import spaces
+from gym_footsteps_planning.footsteps_simulator.simulator import Simulator as FootstepsSimulator
+from gym_footsteps_planning.footsteps_simulator import transform as tr
+
+
+class FootstepsPlanningEnv(gymnasium.Env):
+    metadata = {"render_modes": ["human"], "render_fps": 30}
+
+    def __init__(
+        self, options: Optional[dict] = None, train: bool = False, visualize: bool = False, render_mode: str = "none"
+    ):
+        self.options = {
+            # Maximum steps
+            "max_dx_forward": 0.08,  # [m]
+            "max_dx_backward": 0.03,  # [m]
+            "max_dy": 0.04,  # [m]
+            "max_dtheta": np.deg2rad(20),  # [rad]
+            # Target tolerance
+            "tolerance_distance": 0.2,  # [m]
+            "tolerance_angle": float('inf'),  # [rad]
+            # Do we include collisions with the ball?
+            "has_obstacle": False,
+            "obstacle_max_radius": 0.25,  # [m]
+            "obstacle_radius": None,  # [m]
+            "obstacle_position": np.array([0, 0], dtype=np.float32),  # [m,m]
+            # Which foot is targeted (any, left or right)
+            "foot": "any",
+            # Foot geometry
+            "foot_length": 0.14,  # [m]
+            "foot_width": 0.08,  # [m]
+            "feet_spacing": 0.15,  # [m]
+            # Add reward shaping term
+            "shaped": True,
+            # If True, the goal will be sampled in a 4x4m area, else it will be fixed at (0,0)
+            "multi_goal": False,
+            "start_support_foot": np.array([0,0,0], dtype=np.float32),
+            "target_support_foot": np.array([8,6,0], dtype=np.float32),
+            "panjang": 8, # [m]
+            "lebar": 6, # [m]
+            "home": np.array([0,0,0], dtype=np.float32),
+        }
+        self.options.update(options or {})
+
+        # Render mode
+        self.visualize: bool = visualize
+        self.render_mode: str = render_mode
+
+        self.simulator: FootstepsSimulator = FootstepsSimulator()
+        self.simulator.feet_spacing = self.options["feet_spacing"]
+        self.simulator.foot_length = self.options["foot_length"]
+        self.simulator.foot_width = self.options["foot_width"]
+        self.panjang = self.options["panjang"]
+        self.lebar = self.options["lebar"]
+
+        # Maximum speed in each dimension
+        self.min_step = np.array(
+            [-self.options["max_dx_backward"], -self.options["max_dy"], -self.options["max_dtheta"]], dtype=np.float32
+        )
+        self.max_step = np.array(
+            [self.options["max_dx_forward"], self.options["max_dy"], self.options["max_dtheta"]], dtype=np.float32
+        )
+
+        # Action space is target step size (dx, dy, dtheta)
+        # To keep 0 as "not moving", we use maxStep instead of maxBackwardStep,
+        # but the speed is clipped when stepping
+        self.action_high = np.array(
+            [self.options["max_dx_forward"], self.options["max_dy"], self.options["max_dtheta"]], dtype=np.float32
+        )
+        self.action_low = -self.action_high
+
+        self.action_space = spaces.Box(self.action_low, self.action_high)
+
+        # State is position and orientation, here limited in a √(2*4²)x√(2*4²)m area arround the support foot
+        # and the current step size
+        # - x target support foot position in the frame of the foot
+        # - y target support foot position in the frame of the foot
+        # - cos(theta) target support foot orientation in the frame of the foot
+        # - sin(theta) target support foot orientation in the frame of the foot
+        # - is the current foot the target foot ?
+        # - x obstacle position in the frame of the foot
+        # - y obstacle position in the frame of the foot
+        # - the obstacle radius
+        max_diag_env = np.sqrt(self.panjang**4 + self.lebar**4)
+        self.state_low_goal = np.array(
+            [-max_diag_env, -max_diag_env, -1, -1, 0, -max_diag_env, -max_diag_env, 0], dtype=np.float32
+        )
+        self.state_high_goal = np.array(
+            [max_diag_env, max_diag_env, 1, 1, 1, max_diag_env, max_diag_env, self.options["obstacle_max_radius"]],
+            dtype=np.float32,
+        )
+
+        self.observation_space = spaces.Box(self.state_low_goal, self.state_high_goal)
+
+        self.reset(seed=0)
+
+    def get_observation(self) -> np.ndarray:
+        """
+        Builds an observation from the current internal state
+        """
+        T_support_world = tr.frame_inv(tr.frame(*self.simulator.support_pose()))
+
+        T_support_target = T_support_world @ tr.frame(*self.target_foot_pose)
+        support_target = np.array(
+            [
+                T_support_target[0, 2],  # x
+                T_support_target[1, 2],  # y
+                T_support_target[0, 0],  # cos(theta)
+                T_support_target[1, 0],  # sin(theta)
+            ],
+            dtype=np.float32,
+        )
+
+        if self.options["has_obstacle"]:
+            self.support_obstacle = tr.apply(T_support_world, self.options["obstacle_position"])
+
+        # Define if the target foot is the right one
+        is_target_foot = 1 if (self.simulator.support_foot == self.target_support_foot) else 0
+
+        # Handling symmetry
+        if self.simulator.support_foot == "left":
+            # Invert the target foot position and orientation for the other foot
+            support_target[1] = -support_target[1]
+            support_target[3] = -support_target[3]
+
+            # Invert the obstacle position for the other foot if there is one
+            if self.options["has_obstacle"]:
+                self.support_obstacle[1] = -self.support_obstacle[1]
+
+        # state = [
+        #     *support_target,
+        #     is_target_foot,
+        # ] + ([*self.support_obstacle, self.obstacle_radius] if self.options["has_obstacle"] else [0, 0, 0])
+
+        state = np.array(
+            [
+                *support_target,
+                is_target_foot,
+            ]
+            + ([*self.support_obstacle, self.obstacle_radius] if self.options["has_obstacle"] else [0, 0, 0]),
+            dtype=np.float32,
+        )
+
+        state = np.array(state, dtype=np.float32)
+
+        return state
+
+    def ellipsoid_clip(self, step: np.ndarray) -> np.ndarray:
+        """
+        Applying a rescale of the order in an "ellipsoid" manner. This transforms the target step to
+        a point in a space where it should lie on a sphere, ensure its norm is not high than 1 and takes
+        it back to the original scale.
+        """
+        factor = np.array(
+            [
+                self.options["max_dx_forward"] if step[0] >= 0 else self.options["max_dx_backward"],
+                self.options["max_dy"],
+                self.options["max_dtheta"],
+            ],
+            dtype=np.float32,
+        )
+        clipped_step = step / factor
+
+        # In this space, the step norm should be <= 1
+        norm = np.linalg.norm(clipped_step)
+        if norm > 1:
+            clipped_step /= norm
+
+        return clipped_step * factor
+
+    def step(self, action):
+        """
+        One step of the environment. Takes one step, checks for collisions and reached conditions.
+        """
+        if self.simulator.support_foot == "left":
+            action[1] = -action[1]
+            action[2] = -action[2]
+
+        # Making sure action is clipped by its bounds
+        step = np.clip(action, self.action_low, self.action_high)
+
+        # Clipping the step
+        clipped_step = self.ellipsoid_clip(step)
+
+        # Taking the step in the simulator
+        self.simulator.step(*clipped_step)
+
+        # Retrieve the observation
+        state = self.get_observation()
+
+        # Distance between the achieved and desired goal
+
+        distance = np.linalg.norm(state[:2])
+        target_theta = self.target_foot_pose[2]
+        theta_error = np.arccos(np.clip(np.dot(state[2:4], np.array([1, 0])), -1.0, 1.0), dtype=np.float32)
+
+        is_desired_foot = state[4] == 1
+
+        # Do we collide the target area ? (checking all the feet corners)
+        in_obstacle = False
+        if self.options["has_obstacle"]:
+            support_obstacle = state[-3:-1]
+            obstacle_radius = state[-1]
+
+        if self.options["has_obstacle"]:
+            for sx in [-1, 1]:
+                for sy in [-1, 1]:
+                    # One of the corners of feet is walking in the forbidden area, punishing this with negative reward
+                    P_corner_foot = np.array(
+                        [sx * self.simulator.foot_length / 2, sy * self.simulator.foot_width / 2], dtype=np.float32
+                    )
+
+                    if np.linalg.norm(P_corner_foot - support_obstacle) < obstacle_radius:
+                        in_obstacle = True
+
+        if distance < self.options["tolerance_distance"] and theta_error < self.options["tolerance_angle"] and is_desired_foot:
+            # We reached the goal
+            reward = 0
+            terminated = True
+        else:
+            # We did not reach the goal, -10 if we are walking in obstacle, -1 else
+            reward = -10 if in_obstacle else -1
+            terminated = False
+
+            # Reward shaping if needed
+            if self.options["shaped"]:
+                reward -= (distance + theta_error / 2.0) * 1e-1
+
+        if self.visualize:
+            self.do_render()
+
+        return state, reward, terminated, False, {"Foot Coord":self.simulator.support_pose(), "Support Foot": self.simulator.support_foot}
+
+    def reset(self, seed: int | None = None, options: Optional[dict] = None):
+        """
+        Resets the environment to a given foot pose and support foot
+        """
+        # Seeding the environment
+        super().reset(seed=seed)
+        options = options or {}
+
+        # Getting the options
+        start_foot_pose = options.get("start_foot_pose", None)
+        start_support_foot = options.get("start_support_foot", None)
+        self.target_foot_pose = options.get("target_foot_pose", None)
+        self.target_support_foot = options.get("target_support_foot", None)
+        self.obstacle_radius = options.get("obstacle_radius", None)
+        self.home = self.options["home"]
+
+        # Choosing obstacle radius and position
+        if self.options["has_obstacle"]:
+            if self.options["obstacle_radius"] is not None and self.obstacle_radius is None:
+                self.obstacle_radius = self.options["obstacle_radius"]
+            elif self.obstacle_radius is None:
+                self.obstacle_radius = self.np_random.uniform(0, self.options["obstacle_max_radius"])
+
+            self.simulator.clear_obstacles()
+            self.simulator.add_obstacle(self.options["obstacle_position"], self.obstacle_radius)
+
+        # Choosing starting foot
+        if start_support_foot is None:
+            start_support_foot = "left" if (self.np_random.uniform(0, 1) > 0.5) else "right"
+
+        # Choosing target foot
+        if self.target_support_foot is None:
+            if self.options["foot"] != "any":
+                self.target_support_foot = self.options["foot"]
+            else:
+                self.target_support_foot = "left" if (self.np_random.uniform(0, 1) > 0.5) else "right"
+
+        # Sampling starting position and orientation
+        if start_foot_pose is None:
+            start_foot_pose = self.np_random.uniform([-2, -2, -math.pi], [2, 2, math.pi])
+
+        # Initializing the simulator
+        self.simulator.init(*start_foot_pose,*self.home, start_support_foot)
+
+        if self.target_foot_pose is None:
+            if self.options["multi_goal"]:
+                self.target_foot_pose = self.np_random.uniform([-2, -2, -math.pi], [2, 2, math.pi])
+            else:
+                self.target_foot_pose = np.array([0, 0, 0], dtype=np.float32)
+
+        self.simulator.set_desired_goal(*self.target_foot_pose, self.target_support_foot)
+
+        return self.get_observation(), {}
+
+    def render(self):
+        """
+        Renders the footsteps
+        """
+        self.visualize = True
+
+    def do_render(self):
+        self.simulator.render()
+
+    def add_checkpoints(self, checkpoints: list):
+        for checkpoint in checkpoints:
+            self.simulator.add_checkpoint(checkpoint[0], checkpoint[1])
+
+    def add_obstacles(self, obstacles: list):
+        for obstacle in obstacles:
+            self.simulator.add_obstacle(np.array(obstacle), 0.25)